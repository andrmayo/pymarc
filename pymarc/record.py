# This file is part of pymarc. It is subject to the license terms in the
# LICENSE file found in the top-level directory of this distribution and at
# https://opensource.org/licenses/BSD-2-Clause. pymarc may be copied, modified,
# propagated, or distributed according to the terms contained in the LICENSE
# file.

"""Pymarc Record."""
from itertools import zip_longest
import json
import logging
import re
import unicodedata
import warnings
from typing import List, Optional, Dict, Tuple, Any, Pattern

from pymarc.constants import DIRECTORY_ENTRY_LEN, END_OF_RECORD, LEADER_LEN
from pymarc.exceptions import (
    BadSubfieldCodeWarning,
    BaseAddressInvalid,
    BaseAddressNotFound,
    FieldNotFound,
    NoFieldsFound,
    RecordDirectoryInvalid,
    RecordLeaderInvalid,
    TruncatedRecord,
)
from pymarc.field import (
    END_OF_FIELD,
    SUBFIELD_INDICATOR,
    Field,
    RawField,
    map_marc8_field,
)
from pymarc.leader import Leader
from pymarc.marc8 import marc8_to_unicode


isbn_regex: Pattern = re.compile(r"([0-9\-xX]+)")


class Record:
    """A class for representing a MARC record.

    Each Record object is made up of multiple Field objects. You'll probably want to look
    at the docs for :class:`Field <pymarc.record.Field>` to see how to fully use a Record
    object.

    Basic usage:

    .. code-block:: python

        field = Field(
            tag = '245',
            indicators = ['0','1'],
            subfields = [
                'a', 'The pragmatic programmer : ',
                'b', 'from journeyman to master /',
                'c', 'Andrew Hunt, David Thomas.',
            ])

        record.add_field(field)

    Or creating a record from a chunk of MARC in transmission format:

    .. code-block:: python

        record = Record(data=chunk)

    Or getting a record as serialized MARC21.

    .. code-block:: python

        raw = record.as_marc()

    You'll normally want to use a MARCReader object to iterate through
    MARC records in a file.
    """

    def __init__(
        self,
        data: str = "",
        to_unicode: bool = True,
        force_utf8: bool = False,
        hide_utf8_warnings: bool = False,
        utf8_handling: str = "strict",
        leader: str = " " * LEADER_LEN,
        file_encoding: str = "iso8859-1",
    ) -> None:
        """Initialize a Record."""
        self.leader: Any = Leader(leader[0:10] + "22" + leader[12:20] + "4500")
        self.fields: List = list()
        self.pos: int = 0
        self.force_utf8: bool = force_utf8
        if len(data) > 0:
            self.decode_marc(
                data,
                to_unicode=to_unicode,
                force_utf8=force_utf8,
                hide_utf8_warnings=hide_utf8_warnings,
                utf8_handling=utf8_handling,
                encoding=file_encoding,
            )
        elif force_utf8:
            self.leader = self.leader[0:9] + "a" + self.leader[10:]

    def __str__(self) -> str:
        """Will return a prettified version of the record in MARCMaker format.

        See :func:`Field.__str__() <pymarc.record.Field.__str__>` for more information.
        """
        # join is significantly faster than concatenation
        text_list: List = ["=LDR  %s" % self.leader]
        text_list.extend([str(field) for field in self.fields])
        text: str = "\n".join(text_list) + "\n"
        return text

    def __getitem__(self, tag: str) -> Optional[Field]:
        """Allows a shorthand lookup by tag.

        .. code-block:: python

            record['245']
        """
        fields = self.get_fields(tag)
        if len(fields) > 0:
            return fields[0]
        return None

    def __contains__(self, tag: str) -> bool:
        """Allows a shorthand test of tag membership.

        .. code-block:: python

            '245' in record
        """
        fields = self.get_fields(tag)
        return len(fields) > 0

    def __iter__(self):
        self.__pos = 0
        return self

    def __next__(self) -> Field:
        if self.__pos >= len(self.fields):
            raise StopIteration
        self.__pos += 1
        return self.fields[self.__pos - 1]

    def add_field(self, *fields):
        """Add pymarc.Field objects to a Record object.

        Optionally you can pass in multiple fields.
        """
        self.fields.extend(fields)

    def add_grouped_field(self, *fields) -> None:
        """Add pymarc.Field objects to a Record object and sort them "grouped".

        Which means, attempting to maintain a loose numeric order per the MARC standard
        for "Organization of the record" (http://www.loc.gov/marc/96principl.html).
        Optionally you can pass in multiple fields.
        """
        for f in fields:
            if len(self.fields) == 0 or not f.tag.isdigit():
                self.fields.append(f)
                continue
            self._sort_fields(f, "grouped")

    def add_ordered_field(self, *fields) -> None:
        """Add pymarc.Field objects to a Record object and sort them "ordered".

        Which means, attempting to maintain a strict numeric order.
        Optionally you can pass in multiple fields.
        """
        for f in fields:
            if len(self.fields) == 0 or not f.tag.isdigit():
                self.fields.append(f)
                continue
            self._sort_fields(f, "ordered")

    def _sort_fields(self, field: Field, mode: str):
        """Sort fields by `mode`."""
        if mode == "grouped":
            tag = int(field.tag[0])
        else:
            tag = int(field.tag)

        i, last_tag = 0, 0
        for selff in self.fields:
            i += 1
            if not selff.tag.isdigit():
                self.fields.insert(i - 1, field)
                break

            if mode == "grouped":
                last_tag = int(selff.tag[0])
            else:
                last_tag = int(selff.tag)

            if last_tag > tag:
                self.fields.insert(i - 1, field)
                break
            if len(self.fields) == i:
                self.fields.append(field)
                break

    def remove_field(self, *fields) -> None:
        """Remove one or more pymarc.Field objects from a Record object."""
        for f in fields:
            try:
                self.fields.remove(f)
            except ValueError:
                raise FieldNotFound

    def remove_fields(self, *tags) -> None:
        """Remove all the fields with the tags passed to the function.

        .. code-block:: python

            # remove all the fields marked with tags '200' or '899'.
            self.remove_fields('200', '899')
        """
        self.fields[:] = (field for field in self.fields if field.tag not in tags)

    def get_fields(self, *args) -> List[Field]:
        """Return a list of all the fields in a record tags matching `args`.

        .. code-block:: python

            title = record.get_fields('245')

        If no fields with the specified tag are found then an empty list is returned.
        If you are interested in more than one tag you can pass it as multiple arguments.

        .. code-block:: python

            subjects = record.get_fields('600', '610', '650')

        If no tag is passed in to get_fields() a list of all the fields will be
        returned.
        """
        if len(args) == 0:
            return self.fields

        return [f for f in self.fields if f.tag in args]

    def decode_marc(
        self,
        marc,
        to_unicode: bool = True,
        force_utf8: bool = False,
        hide_utf8_warnings: bool = False,
        utf8_handling: str = "strict",
        encoding: str = "iso8859-1",
    ) -> None:
        """Populate the object based on the `marc`` record in transmission format.

        The Record constructor actually uses decode_marc() behind the scenes when you
        pass in a chunk of MARC data to it.
        """
        # extract record leader
        self.leader = marc[0:LEADER_LEN].decode("ascii")

        if len(self.leader) != LEADER_LEN:
            raise RecordLeaderInvalid

        if self.leader[9] == "a" or self.force_utf8:
            encoding = "utf-8"

        # extract the byte offset where the record data starts
        base_address = int(marc[12:17])
        if base_address <= 0:
            raise BaseAddressNotFound
        if base_address >= len(marc):
            raise BaseAddressInvalid
        if len(marc) < int(self.leader[:5]):
            raise TruncatedRecord

        # extract directory, base_address-1 is used since the
        # director ends with an END_OF_FIELD byte
        directory = marc[LEADER_LEN : base_address - 1].decode("ascii")

        # determine the number of fields in record
        if len(directory) % DIRECTORY_ENTRY_LEN != 0:
            raise RecordDirectoryInvalid
        field_total: int = len(directory) // DIRECTORY_ENTRY_LEN

        # add fields to our record using directory offsets
        field_count: int = 0
        while field_count < field_total:
            entry_start = field_count * DIRECTORY_ENTRY_LEN
            entry_end = entry_start + DIRECTORY_ENTRY_LEN
            entry = directory[entry_start:entry_end]
            entry_tag = entry[0:3]
            entry_length = int(entry[3:7])
            entry_offset = int(entry[7:12])
            entry_data = marc[
                base_address
                + entry_offset : base_address
                + entry_offset
                + entry_length
                - 1
            ]
            # assume controlfields are numeric; replicates ruby-marc behavior
            if entry_tag < "010" and entry_tag.isdigit():
                if to_unicode:
                    field = Field(tag=entry_tag, data=entry_data.decode(encoding))
                else:
                    field = RawField(tag=entry_tag, data=entry_data)
            else:
                subfields = list()
                subs = entry_data.split(SUBFIELD_INDICATOR.encode("ascii"))

                # The MARC spec requires there to be two indicators in a
                # field. However experience in the wild has shown that
                # indicators are sometimes missing, and sometimes there
                # are too many. Rather than throwing an exception because
                # we can't find what we want and rejecting the field, or
                # barfing on the whole record we'll try to use what we can
                # find. This means missing indicators will be recorded as
                # blank spaces, and any more than 2 are dropped on the floor.

                first_indicator = second_indicator = " "
                subs[0] = subs[0].decode("ascii")
                if len(subs[0]) == 0:
                    logging.warning("missing indicators: %s", entry_data)
                    first_indicator = second_indicator = " "
                elif len(subs[0]) == 1:
                    logging.warning("only 1 indicator found: %s", entry_data)
                    first_indicator = subs[0][0]
                    second_indicator = " "
                elif len(subs[0]) > 2:
                    logging.warning("more than 2 indicators found: %s", entry_data)
                    first_indicator = subs[0][0]
                    second_indicator = subs[0][1]
                else:
                    first_indicator = subs[0][0]
                    second_indicator = subs[0][1]

                for subfield in subs[1:]:
                    skip_bytes = 1
                    if len(subfield) == 0:
                        continue
                    try:
                        code = subfield[0:1].decode("ascii")
                    except UnicodeDecodeError:
                        warnings.warn(BadSubfieldCodeWarning())
                        code, skip_bytes = normalize_subfield_code(subfield)
                    data = subfield[skip_bytes:]

                    if to_unicode:
                        if self.leader[9] == "a" or force_utf8:
                            data = data.decode("utf-8", utf8_handling)
                        elif encoding == "iso8859-1":
                            data = marc8_to_unicode(data, hide_utf8_warnings)
                        else:
                            data = data.decode(encoding)
                    subfields.append(code)
                    subfields.append(data)
                if to_unicode:
                    field = Field(
                        tag=entry_tag,
                        indicators=[first_indicator, second_indicator],
                        subfields=subfields,
                    )
                else:
                    field = RawField(
                        tag=entry_tag,
                        indicators=[first_indicator, second_indicator],
                        subfields=subfields,
                    )
            self.add_field(field)
            field_count += 1

        if field_count == 0:
            raise NoFieldsFound

    def as_marc(self) -> bytes:
        """Returns the record serialized as MARC21."""
        fields = b""
        directory = b""
        offset = 0

        # build the directory
        # each element of the directory includes the tag, the byte length of
        # the field and the offset from the base address where the field data
        # can be found
        if self.leader[9] == "a" or self.force_utf8:
            encoding = "utf-8"
        else:
            encoding = "iso8859-1"

        for field in self.fields:
            field_data = field.as_marc(encoding=encoding)
            fields += field_data
            if field.tag.isdigit():
                directory += ("%03d" % int(field.tag)).encode(encoding)
            else:
                directory += ("%03s" % field.tag).encode(encoding)
            directory += ("%04d%05d" % (len(field_data), offset)).encode(encoding)

            offset += len(field_data)

        # directory ends with an end of field
        directory += END_OF_FIELD.encode(encoding)

        # field data ends with an end of record
        fields += END_OF_RECORD.encode(encoding)

        # the base address where the directory ends and the field data begins
        base_address = LEADER_LEN + len(directory)

        # figure out the length of the record
        record_length = base_address + len(fields)

        # update the leader with the current record length and base address
        # the lengths are fixed width and zero padded
        strleader = "%05d%s%05d%s" % (
            record_length,
            self.leader[5:12],
            base_address,
            self.leader[17:],
        )
        leader = strleader.encode(encoding)

        return leader + directory + fields

    # alias for backwards compatibility
    as_marc21 = as_marc

    def as_dict(self) -> Dict[str, str]:
        """Turn a MARC record into a dictionary, which is used for ``as_json``."""
        record: Dict = {"leader": str(self.leader), "fields": []}

        for field in self:
            if field.is_control_field():
                record["fields"].append({field.tag: field.data})
            else:
                fd: Dict[str, Any] = {}
                fd["subfields"] = []
                fd["ind1"] = field.indicator1
                fd["ind2"] = field.indicator2
                for tag, value in zip_longest(*[iter(field.subfields)] * 2):
                    fd["subfields"].append({tag: value})
                record["fields"].append({field.tag: fd})
        return record  # as dict

    def as_json(self, **kwargs) -> str:
        """Serialize a record as JSON.

        See:
        http://dilettantes.code4lib.org/blog/2010/09/a-proposal-to-serialize-marc-in-json/
        """
        return json.dumps(self.as_dict(), **kwargs)

    def title(self) -> Optional[str]:
        """Returns the title of the record (245 $a and $b)."""
        try:
            title = self["245"]["a"]  # type: ignore
        except TypeError:
            title = None
        if title:
            try:
                title += " " + self["245"]["b"]  # type: ignore
            except TypeError:
                pass
        return title

    def issn_title(self) -> Optional[str]:
        """Returns the key title of the record (222 $a and $b)."""
        try:
            title = self["222"]["a"]  # type: ignore
        except TypeError:
            title = None
        if title:
            try:
                title += " " + self["222"]["b"]  # type: ignore
            except TypeError:
                pass
        return title

    def isbn(self) -> Optional[str]:
        """Returns the first ISBN in the record or None if one is not present.

        The returned ISBN will be all numeric, except for an
        x/X which may occur in the checksum position.  Dashes and
        extraneous information will be automatically removed. If you need
        this information you'll want to look directly at the 020 field,
        e.g. record['020']['a']
        """
        try:
            isbn_number = self["020"]["a"]  # type: ignore
            match = isbn_regex.search(isbn_number)  # type: ignore
            if match:
                return match.group(1).replace("-", "")
        except TypeError:
            # ISBN not set
            pass
        return None

    def issn(self) -> Optional[str]:
        """Returns the ISSN number [022]['a'] in the record or None."""
        try:
            return self["022"]["a"]  # type: ignore
        except TypeError:
            return None

<<<<<<< HEAD
    def sudoc(self):
        """Returns a Superintendent of Documents (SuDoc) classification number.
=======
    def sudoc(self) -> Optional[str]:
        """Returns a SuDoc classification number.
>>>>>>> 21cc627c

        Note: More information can be found at the following URL:
        https://www.fdlp.gov/classification-guidelines/introduction-to-the-classification-guidelines
        """
        field = self["086"]
        return field.format_field() if field else None

    def author(self) -> Optional[str]:
        """Returns the author from field 100, 110 or 111."""
        field = self["100"] or self["110"] or self["111"]
        return field.format_field() if field else None

    def uniformtitle(self) -> Optional[str]:
        """Returns the uniform title from field 130 or 240."""
        field = self["130"] or self["240"]
        return field.format_field() if field else None

    def series(self) -> List[Field]:
        """Returns series fields.

        Note: 490 supersedes the 440 series statement which was both
        series statement and added entry. 8XX fields are added entries.
        """
        return self.get_fields("440", "490", "800", "810", "811", "830")

    def subjects(self) -> List[Field]:
        """Returns subjects fields.

        Note: Fields 690-699 are considered "local" added entry fields but
        occur with some frequency in OCLC and RLIN records.
        """
        # fmt: off
        return self.get_fields(
            "600", "610", "611", "630", "648", "650", "651", "653", "654", "655",
            "656", "657", "658", "662", "690", "691", "696", "697", "698", "699",
        )
        # fmt: on

    def addedentries(self) -> List[Field]:
        """Returns Added entries fields.

        Note: Fields 790-799 are considered "local" added entry fields but
        occur with some frequency in OCLC and RLIN records.
        """
        # fmt: off
        return self.get_fields(
            "700", "710", "711", "720", "730", "740", "752", "753", "754", "790",
            "791", "792", "793", "796", "797", "798", "799",
        )
        # fmt: on

    def location(self) -> List[Field]:
        """Returns location field (852)."""
        return self.get_fields("852")

    def notes(self) -> List[Field]:
        """Return notes fields (all 5xx fields)."""
        # fmt: off
        return self.get_fields(
            "500", "501", "502", "504", "505", "506", "507", "508", "510", "511",
            "513", "514", "515", "516", "518", "520", "521", "522", "524", "525",
            "526", "530", "533", "534", "535", "536", "538", "540", "541", "544",
            "545", "546", "547", "550", "552", "555", "556", "561", "562", "563",
            "565", "567", "580", "581", "583", "584", "585", "586", "590", "591",
            "592", "593", "594", "595", "596", "597", "598", "599",
        )
        # fmt: on

    def physicaldescription(self) -> List[Field]:
        """Return physical description fields (300)."""
        return self.get_fields("300")

    def publisher(self) -> Optional[str]:
        """Return publisher from 260 or 264.

        Note: 264 field with second indicator '1' indicates publisher.
        """
        for f in self.get_fields("260", "264"):
            if self["260"]:
                return self["260"]["b"]  # type: ignore
            if self["264"] and f.indicator2 == "1":
                return self["264"]["b"]  # type: ignore

        return None

    def pubyear(self) -> Optional[str]:
        """Returns publication year from 260 or 264."""
        for f in self.get_fields("260", "264"):
            if self["260"]:
                return self["260"]["c"]  # type: ignore
            if self["264"] and f.indicator2 == "1":
                return self["264"]["c"]  # type: ignore
        return None


def map_marc8_record(record: Record) -> Record:
    """Map MARC-8 record."""
    record.fields = [map_marc8_field(field) for field in record.fields]
    leader: List[str] = list(record.leader)
    leader[9] = "a"  # see http://www.loc.gov/marc/specifications/speccharucs.html
    record.leader = "".join(leader)
    return record


def normalize_subfield_code(subfield) -> Tuple[Any, int]:
    """Normalize subfield code."""
    skip_bytes: int = 1
    try:
        text_subfield = subfield.decode("utf-8")
        skip_bytes = len(text_subfield[0].encode("utf-8"))
    except UnicodeDecodeError:
        text_subfield = subfield.decode("latin-1")
    decomposed = unicodedata.normalize("NFKD", text_subfield)
    without_diacritics = decomposed.encode("ascii", "ignore").decode("ascii")
    return without_diacritics[0], skip_bytes<|MERGE_RESOLUTION|>--- conflicted
+++ resolved
@@ -505,13 +505,8 @@
         except TypeError:
             return None
 
-<<<<<<< HEAD
-    def sudoc(self):
+    def sudoc(self) -> Optional[str]:
         """Returns a Superintendent of Documents (SuDoc) classification number.
-=======
-    def sudoc(self) -> Optional[str]:
-        """Returns a SuDoc classification number.
->>>>>>> 21cc627c
 
         Note: More information can be found at the following URL:
         https://www.fdlp.gov/classification-guidelines/introduction-to-the-classification-guidelines
